--- conflicted
+++ resolved
@@ -7,13 +7,12 @@
 // --- Configuración Básica (simplificada) ---
 const config = {
   API_BASE_URL: import.meta.env.VITE_API_URL || 'http://localhost:2000',
-<<<<<<< HEAD
+
   APP_NAME: 'Pantera GPS',
   APP_SUBTITLE: 'The best GPS tracker app',
-=======
   APP_NAME: 'RogerGPS',
   APP_SUBTITLE: 'THE BEST',
->>>>>>> d58ed8ea
+
   POLLING_INTERVAL: import.meta.env.VITE_POLLING_INTERVAL || 5000,
   // Se eliminaron JAWG_ACCESS_TOKEN y JAWG_MAP_ID
 };
